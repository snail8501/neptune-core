--- conflicted
+++ resolved
@@ -20,13 +20,8 @@
 use tracing::info;
 use tracing::warn;
 
-<<<<<<< HEAD
 use crate::models::channel::MainToPeerTask;
 use crate::models::channel::PeerTaskToMain;
-=======
-use crate::models::channel::MainToPeerThread;
-use crate::models::channel::PeerThreadToMain;
->>>>>>> e162e0a6
 use crate::models::peer::ConnectionRefusedReason;
 use crate::models::peer::ConnectionStatus;
 use crate::models::peer::HandshakeData;
@@ -493,11 +488,6 @@
     use crate::tests::shared::to_bytes;
     use crate::MAGIC_STRING_REQUEST;
     use crate::MAGIC_STRING_RESPONSE;
-<<<<<<< HEAD
-
-    use super::*;
-=======
->>>>>>> e162e0a6
 
     #[traced_test]
     #[tokio::test]
