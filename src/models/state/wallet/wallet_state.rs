use std::collections::HashMap;
use std::error::Error;
use std::fmt::Debug;
use std::path::PathBuf;

use anyhow::bail;
use anyhow::Result;
use itertools::Itertools;
use num_traits::Zero;
use serde_derive::Deserialize;
use serde_derive::Serialize;
use tokio::fs::OpenOptions;
use tokio::io::AsyncBufReadExt;
use tokio::io::AsyncWriteExt;
use tokio::io::BufReader;
use tokio::io::BufWriter;
use tracing::debug;
use tracing::error;
use tracing::info;
use tracing::warn;
use twenty_first::math::bfield_codec::BFieldCodec;
use twenty_first::math::digest::Digest;
use twenty_first::util_types::algebraic_hasher::AlgebraicHasher;

<<<<<<< HEAD
use crate::config_models::cli_args::Args;
use crate::config_models::data_directory::DataDirectory;
use crate::database::storage::storage_schema::traits::*;
use crate::database::storage::storage_vec::{traits::*, Index};
use crate::database::NeptuneLevelDb;
use crate::models::blockchain::block::Block;
use crate::models::blockchain::transaction::utxo::Utxo;
use crate::models::blockchain::transaction::AnnouncedUtxo;
use crate::models::blockchain::transaction::Transaction;
use crate::models::blockchain::transaction::TxInput;
use crate::models::blockchain::transaction::TxInputList;
use crate::models::blockchain::type_scripts::native_currency::NativeCurrency;
use crate::models::blockchain::type_scripts::neptune_coins::NeptuneCoins;
use crate::models::consensus::tasm::program::ConsensusProgram;
use crate::models::consensus::timestamp::Timestamp;
=======
use super::coin_with_possible_timelock::CoinWithPossibleTimeLock;
use super::rusty_wallet_database::RustyWalletDatabase;
use super::unlocked_utxo::UnlockedUtxo;
use super::utxo_notification_pool::UtxoNotificationPool;
use super::utxo_notification_pool::UtxoNotifier;
use super::wallet_status::WalletStatus;
use super::wallet_status::WalletStatusElement;
use super::WalletSecret;
use super::WALLET_INCOMING_SECRETS_FILE_NAME;
use crate::config_models::cli_args::Args;
use crate::config_models::data_directory::DataDirectory;
use crate::database::storage::storage_schema::traits::*;
use crate::database::storage::storage_vec::traits::*;
use crate::database::NeptuneLevelDb;
use crate::models::blockchain::block::Block;
use crate::models::blockchain::transaction::transaction_kernel::TransactionKernel;
use crate::models::blockchain::transaction::utxo::Utxo;
use crate::models::blockchain::type_scripts::native_currency::NativeCurrency;
use crate::models::blockchain::type_scripts::neptune_coins::NeptuneCoins;
use crate::models::proof_abstractions::tasm::program::ConsensusProgram;
use crate::models::proof_abstractions::timestamp::Timestamp;
>>>>>>> e162e0a6
use crate::models::state::wallet::monitored_utxo::MonitoredUtxo;
use crate::prelude::twenty_first;
use crate::util_types::mutator_set::addition_record::AdditionRecord;
use crate::util_types::mutator_set::ms_membership_proof::MsMembershipProof;
use crate::util_types::mutator_set::mutator_set_accumulator::MutatorSetAccumulator;
use crate::util_types::mutator_set::removal_record::AbsoluteIndexSet;
use crate::util_types::mutator_set::removal_record::RemovalRecord;
use crate::Hash;

use super::address::generation_address;
use super::address::symmetric_key;
use super::address::KeyType;
use super::address::SpendingKey;
use super::coin_with_possible_timelock::CoinWithPossibleTimeLock;
use super::expected_utxo::ExpectedUtxo;
use super::expected_utxo::UtxoNotifier;
use super::rusty_wallet_database::RustyWalletDatabase;
use super::wallet_status::WalletStatus;
use super::wallet_status::WalletStatusElement;
use super::WalletSecret;
use super::WALLET_INCOMING_SECRETS_FILE_NAME;

pub struct WalletState {
    pub wallet_db: RustyWalletDatabase,
    pub wallet_secret: WalletSecret,
    pub number_of_mps_per_utxo: usize,

    wallet_directory_path: PathBuf,
}

/// Contains the cryptographic (non-public) data that is needed to recover the mutator set
/// membership proof of a UTXO.
#[derive(Clone, Debug, Serialize, Deserialize)]
pub(crate) struct IncomingUtxoRecoveryData {
    pub utxo: Utxo,
    pub sender_randomness: Digest,
    pub receiver_preimage: Digest,
    pub aocl_index: u64,
}

#[derive(Clone, Copy, Debug, PartialEq, Eq, Hash)]
struct StrongUtxoKey {
    utxo_digest: Digest,
    aocl_index: u64,
}

impl StrongUtxoKey {
    fn new(utxo_digest: Digest, aocl_index: u64) -> Self {
        Self {
            utxo_digest,
            aocl_index,
        }
    }
}

impl Debug for WalletState {
    fn fmt(&self, f: &mut std::fmt::Formatter<'_>) -> std::fmt::Result {
        f.debug_struct("WalletState")
            .field("wallet_secret", &self.wallet_secret)
            .field("number_of_mps_per_utxo", &self.number_of_mps_per_utxo)
            .field("wallet_directory_path", &self.wallet_directory_path)
            .finish()
    }
}

impl WalletState {
    fn incoming_secrets_path(&self) -> PathBuf {
        self.wallet_directory_path
            .join(WALLET_INCOMING_SECRETS_FILE_NAME)
    }

    /// Store information needed to recover mutator set membership proof of a UTXO, in case
    /// the wallet database is deleted.
    ///
    /// Uses non-blocking I/O via tokio.
    async fn store_utxo_ms_recovery_data(
        &self,
        utxo_ms_recovery_data: IncomingUtxoRecoveryData,
    ) -> Result<()> {
        // Open file
        #[cfg(test)]
        {
            tokio::fs::create_dir_all(self.wallet_directory_path.clone()).await?;
        }
        let incoming_secrets_file = OpenOptions::new()
            .append(true)
            .create(true)
            .open(self.incoming_secrets_path())
            .await?;
        let mut incoming_secrets_file = BufWriter::new(incoming_secrets_file);

        // Create JSON string ending with a newline as this flushes the write
        #[cfg(windows)]
        const LINE_ENDING: &str = "\r\n";
        #[cfg(not(windows))]
        const LINE_ENDING: &str = "\n";

        let mut json_string = serde_json::to_string(&utxo_ms_recovery_data)?;
        json_string.push_str(LINE_ENDING);
        incoming_secrets_file
            .write_all(json_string.as_bytes())
            .await?;

        // Flush just in case, since this is cryptographic data, you can't be too sure
        incoming_secrets_file.flush().await?;

        Ok(())
    }

    /// Read recovery-information for mutator set membership proof of a UTXO. Returns all lines in the files,
    /// where each line represents an incoming UTXO.
    ///
    /// Uses non-blocking I/O via tokio.
    pub(crate) async fn read_utxo_ms_recovery_data(&self) -> Result<Vec<IncomingUtxoRecoveryData>> {
        let incoming_secrets_file = OpenOptions::new()
            .read(true)
            .write(false)
            .open(self.incoming_secrets_path())
            .await?;

        let file_reader = BufReader::new(incoming_secrets_file);
        let mut ret = vec![];
        let mut lines = file_reader.lines();
        while let Some(line) = lines.next_line().await? {
            let utxo_ms_recovery_data: IncomingUtxoRecoveryData =
                serde_json::from_str(&line).expect("Could not parse JSON string");
            ret.push(utxo_ms_recovery_data);
        }

        Ok(ret)
    }

    pub async fn new_from_wallet_secret(
        data_dir: &DataDirectory,
        wallet_secret: WalletSecret,
        cli_args: &Args,
    ) -> Self {
        // Create or connect to wallet block DB

        DataDirectory::create_dir_if_not_exists(&data_dir.wallet_database_dir_path())
            .await
            .unwrap();
        let wallet_db = NeptuneLevelDb::new(
            &data_dir.wallet_database_dir_path(),
            &crate::database::create_db_if_missing(),
        )
        .await;
        let wallet_db = match wallet_db {
            Ok(wdb) => wdb,
            Err(err) => {
                error!("Could not open wallet database: {err:?}");
                panic!();
            }
        };

        let rusty_wallet_database = RustyWalletDatabase::connect(wallet_db).await;
        let sync_label = rusty_wallet_database.get_sync_label().await;

        let mut wallet_state = Self {
            wallet_db: rusty_wallet_database,
            wallet_secret,
            number_of_mps_per_utxo: cli_args.number_of_mps_per_utxo,
            wallet_directory_path: data_dir.wallet_directory_path(),
        };

        // Wallet state has to be initialized with the genesis block, otherwise the outputs
        // from genesis would be unspendable. This should only be done *once* though.
        // This also ensures that any premine outputs are added to the file containing the
        // incoming randomness such that a wallet-DB recovery will include genesis block
        // outputs.
        if sync_label == Digest::default() {
            // Check if we are premine recipients
            let own_spending_key = wallet_state.next_unused_spending_key(KeyType::Generation);
            let own_receiving_address = own_spending_key.to_address();
            for utxo in Block::premine_utxos(cli_args.network) {
                if utxo.lock_script_hash == own_receiving_address.lock_script().hash() {
                    wallet_state
                        .add_expected_utxo(ExpectedUtxo::new(
                            utxo,
<<<<<<< HEAD
                            Digest::default(), // sender_randomness
                            own_spending_key.privacy_preimage(),
=======
                            Block::premine_sender_randomness(cli_args.network),
                            own_spending_key.privacy_preimage,
>>>>>>> e162e0a6
                            UtxoNotifier::Premine,
                        ))
                        .await;
                }
            }

            // note: this will write modified state to disk.
            wallet_state
                .update_wallet_state_with_new_block(
                    &MutatorSetAccumulator::default(),
                    &Block::genesis_block(cli_args.network),
                )
                .await
                .expect("Updating wallet state with genesis block must succeed");
        }

        wallet_state
    }

<<<<<<< HEAD
    // note: does not verify we do not have any dups.
    pub(crate) async fn add_expected_utxo(&mut self, expected_utxo: ExpectedUtxo) {
        self.wallet_db
            .expected_utxos_mut()
            .push(expected_utxo)
            .await;
    }

    /// Return a list of UTXOs spent by this wallet in the transaction
=======
    /// Return a list of UTXOs spent by this wallet in the transaction kernel
>>>>>>> e162e0a6
    async fn scan_for_spent_utxos(
        &self,
        transaction_kernel: &TransactionKernel,
    ) -> Vec<(Utxo, AbsoluteIndexSet, u64)> {
        let confirmed_absolute_index_sets = transaction_kernel
            .inputs
            .iter()
            .map(|rr| rr.absolute_indices)
            .collect_vec();

        let monitored_utxos = self.wallet_db.monitored_utxos();
        let mut spent_own_utxos = vec![];

        let stream = monitored_utxos.stream().await;
        pin_mut!(stream); // needed for iteration

        while let Some((i, monitored_utxo)) = stream.next().await {
            let abs_i = match monitored_utxo.get_latest_membership_proof_entry() {
                Some(msmp) => msmp.1.compute_indices(Hash::hash(&monitored_utxo.utxo)),
                None => continue,
            };

            if confirmed_absolute_index_sets.contains(&abs_i) {
                spent_own_utxos.push((monitored_utxo.utxo, abs_i, i));
            }
        }
        spent_own_utxos
    }

<<<<<<< HEAD
    /// Scan the given transaction for announced UTXOs as recognized by owned
    /// `SpendingKey`s, and then verify those announced UTXOs are actually
    /// present.
    fn scan_for_announced_utxos<'a>(
        &'a self,
        transaction: &'a Transaction,
    ) -> impl Iterator<Item = AnnouncedUtxo> + 'a {
        // scan for announced utxos for every known key of every key type.
        self.get_all_known_spending_keys()
            .into_iter()
            .flat_map(|key| key.scan_for_announced_utxos(transaction).collect_vec())

            // filter for presence in transaction
            //
            // note: this is a nice sanity check, but probably is un-necessary
            //       work that can eventually be removed.
            .filter(|au| match transaction.kernel.outputs.contains(&au.addition_record) {
                true => true,
                false => {
                    warn!("Transaction does not contain announced UTXO encrypted to own receiving address. Announced UTXO was: {:#?}", au.utxo);
                    false
                }
            })
    }

    /// Scan the transaction for outputs that match with list of expected
    /// incoming UTXOs, and returns expected UTXOs that are present in the
    /// transaction.
    ///
    /// note: this algorithm is o(n) + o(m) where:
    ///   n = number of ExpectedUtxo in database. (all-time)
    ///   m = number of transaction outputs.
    ///
    /// see https://github.com/Neptune-Crypto/neptune-core/pull/175#issuecomment-2302511025
    ///
    /// Returns an iterator of [AnnouncedUtxo]. (addition record, UTXO, sender randomness, receiver_preimage)
    pub async fn scan_for_expected_utxos<'a>(
        &'a self,
        transaction: &'a Transaction,
    ) -> impl Iterator<Item = AnnouncedUtxo> + 'a {
        let expected_utxos = self.wallet_db.expected_utxos().get_all().await;
        let eu_map: HashMap<_, _> = expected_utxos
            .into_iter()
            .map(|eu| (eu.addition_record, eu))
            .collect();

        transaction
            .kernel
            .outputs
            .iter()
            .filter_map(move |a| eu_map.get(a).map(|eu| eu.into()))
    }

    /// Delete all ExpectedUtxo that exceed a certain age
    ///
    /// note: It is questionable if this method should ever be called
    ///       as presently implemented.
    ///
    /// issues:
    ///   1. expiration does not consider if utxo has been
    ///      claimed by wallet or not.
    ///   2. expiration thresholds are based on time, not
    ///      # of blocks.
    ///   3. what if a deep re-org occurs after ExpectedUtxo
    ///      have been expired?  possible loss of funds.
    ///
    /// Fundamentally, any time we remove an ExpectedUtxo we risk a possible
    /// loss of funds in the future.
    ///
    /// for now, it may be best to simply leave all ExpectedUtxo in the wallet
    /// database forever.  This is the safest way to prevent a possible loss of
    /// funds.
    ///
    /// note: DbtVec does not have a remove().
    ///       So it is implemented by clearing all ExpectedUtxo from DB and
    ///       adding back those that are not stale.
    pub async fn prune_stale_expected_utxos(&mut self) {
        // prune un-received ExpectedUtxo after 28 days in secs
        const UNRECEIVED_UTXO_SECS: u64 = 28 * 24 * 60 * 60;

        // prune received ExpectedUtxo after 3 days in secs.
        const RECEIVED_UTXO_SECS: u64 = 3 * 24 * 60 * 60;

        let cutoff_for_unreceived = Timestamp::now() - Timestamp::seconds(UNRECEIVED_UTXO_SECS);
        let cutoff_for_received = Timestamp::now() - Timestamp::seconds(RECEIVED_UTXO_SECS);

        let expected_utxos = self.wallet_db.expected_utxos().get_all().await;

        let keep_indexes = expected_utxos
            .iter()
            .enumerate()
            .filter(|(_, eu)| match eu.mined_in_block {
                Some((_bh, registered_timestamp)) => registered_timestamp >= cutoff_for_received,
                None => eu.notification_received >= cutoff_for_unreceived,
            })
            .map(|(idx, _)| idx);

        self.wallet_db.expected_utxos_mut().clear().await;

        for idx in keep_indexes.rev() {
            self.wallet_db
                .expected_utxos_mut()
                .push(expected_utxos[idx].clone())
                .await;
        }
    }
=======
    /// Scan the given transaction kernel for announced UTXOs as
    /// recognized by owned `SpendingKey`s, and then verify
    /// those announced UTXOs are actually present.
    fn scan_for_announced_utxos(
        &self,
        transaction_kernel: &TransactionKernel,
    ) -> Vec<(AdditionRecord, Utxo, Digest, Digest)> {
        // TODO: These spending keys should probably be derived dynamically from some
        // state in the wallet. And we should allow for other types than just generation
        // addresses.
        let spending_keys = [self.wallet_secret.nth_generation_spending_key(0)];

        // get recognized UTXOs
        let recognized_utxos = spending_keys
            .iter()
            .map(|spending_key| spending_key.scan_for_announced_utxos(transaction_kernel))
            .collect_vec()
            .concat();
>>>>>>> e162e0a6

    // returns true if the utxo can be unlocked by one of the
    // known wallet keys.
    pub fn can_unlock(&self, utxo: &Utxo) -> bool {
        self.find_spending_key_for_utxo(utxo).is_some()
    }

    // returns Some(SpendingKey) if the utxo can be unlocked by one of the known
    // wallet keys.
    pub fn find_spending_key_for_utxo(&self, utxo: &Utxo) -> Option<SpendingKey> {
        self.get_all_known_spending_keys()
            .into_iter()
<<<<<<< HEAD
            .find(|k| k.to_address().lock_script().hash() == utxo.lock_script_hash)
    }

    /// returns all spending keys of all key types with derivation index less than current counter
    pub fn get_all_known_spending_keys(&self) -> Vec<SpendingKey> {
        KeyType::all_types()
            .into_iter()
            .flat_map(|key_type| self.get_known_spending_keys(key_type))
            .collect()
    }

    /// returns all spending keys of `key_type` with derivation index less than current counter
    pub fn get_known_spending_keys(&self, key_type: KeyType) -> Vec<SpendingKey> {
        match key_type {
            KeyType::Generation => self.get_known_generation_spending_keys(),
            KeyType::Symmetric => self.get_known_symmetric_keys(),
        }
    }

    // TODO: These spending keys should probably be derived dynamically from some
    // state in the wallet. And we should allow for other types than just generation
    // addresses.
    //
    // Probably the wallet should keep track of index of latest derived key
    // that has been requested by the user for purpose of receiving
    // funds.  We could also perform a sequential scan at startup (or import)
    // of keys that have received funds, up to some "gap".  In bitcoin/bip32
    // this gap is defined as 20 keys in a row that have never received funds.
    fn get_known_generation_spending_keys(&self) -> Vec<SpendingKey> {
        // for now we always return just the 1st key.
        vec![self.wallet_secret.nth_generation_spending_key(0).into()]
    }

    // TODO: These spending keys should probably be derived dynamically from some
    // state in the wallet. And we should allow for other types than just generation
    // addresses.
    //
    // Probably the wallet should keep track of index of latest derived key
    // that has been requested by the user for purpose of receiving
    // funds.  We could also perform a sequential scan at startup (or import)
    // of keys that have received funds, up to some "gap".  In bitcoin/bip32
    // this gap is defined as 20 keys in a row that have never received funds.
    fn get_known_symmetric_keys(&self) -> Vec<SpendingKey> {
        // for now we always return just the 1st key.
        vec![self.wallet_secret.nth_symmetric_key(0).into()]
    }

    /// Get the next unused spending key of a given type.
    ///
    /// For now, this always returns key at index 0.  In the future it will
    /// return key at present counter (for key_type), and increment the counter.
    ///
    /// Note that incrementing the counter requires &mut self.
    ///
    /// Note that incrementing the counter modifies wallet state.  It is
    /// important to write to disk afterward to avoid possible funds loss.
    pub fn next_unused_spending_key(&mut self, key_type: KeyType) -> SpendingKey {
        match key_type {
            KeyType::Generation => self.next_unused_generation_spending_key().into(),
            KeyType::Symmetric => self.next_unused_symmetric_key().into(),
        }
    }

    /// Get the next unused generation spending key.
    ///
    /// For now, this always returns key at index 0.  In the future it will
    /// return key at present counter, and increment the counter.
    ///
    /// Note that incrementing the counter modifies wallet state.  It is
    /// important to write to disk afterward to avoid possible funds loss.
    fn next_unused_generation_spending_key(&mut self) -> generation_address::GenerationSpendingKey {
        self.wallet_secret.nth_generation_spending_key(0)
    }

    /// Get the next unused symmetric key.
    ///
    /// For now, this always returns key at index 0.  In the future it will
    /// return key at present counter, and increment the counter.
    ///
    /// Note that incrementing the counter modifies wallet state.  It is
    /// important to write to disk afterward to avoid possible funds loss.
    pub fn next_unused_symmetric_key(&mut self) -> symmetric_key::SymmetricKey {
        self.wallet_secret.nth_symmetric_key(0)
=======
            .filter(|(ar, ut, _sr, _rp)| if !transaction_kernel.outputs.contains(ar) {
                warn!("Transaction does not contain announced UTXO encrypted to own receiving address. Announced UTXO was: {ut:#?}");
                false
            } else { true })
            .collect_vec()
>>>>>>> e162e0a6
    }

    /// Update wallet state with new block. Assume the given block
    /// is valid and that the wallet state is not up to date yet.
    pub async fn update_wallet_state_with_new_block(
        &mut self,
        current_mutator_set_accumulator: &MutatorSetAccumulator,
        new_block: &Block,
    ) -> Result<()> {
        let transaction_kernel = new_block.kernel.body.transaction_kernel.clone();

        let spent_inputs: Vec<(Utxo, AbsoluteIndexSet, u64)> =
            self.scan_for_spent_utxos(&transaction_kernel).await;

<<<<<<< HEAD
        let onchain_received_outputs = self.scan_for_announced_utxos(&transaction);

        let offchain_received_outputs = self
            .scan_for_expected_utxos(&transaction)
            .await
            .collect_vec();

        let all_received_outputs =
            onchain_received_outputs.chain(offchain_received_outputs.iter().cloned());
=======
        // utxo, sender randomness, receiver preimage, addition record
        let mut received_outputs: Vec<(AdditionRecord, Utxo, Digest, Digest)> = vec![];
        received_outputs.append(&mut self.scan_for_announced_utxos(&transaction_kernel));
        debug!(
            "received_outputs as announced outputs = {}",
            received_outputs.len()
        );
        let expected_utxos_in_this_block = self
            .expected_utxos
            .scan_for_expected_utxos(&transaction_kernel);
        received_outputs.append(&mut expected_utxos_in_this_block.clone());
        debug!("received total outputs: = {}", received_outputs.len());
>>>>>>> e162e0a6

        let addition_record_to_utxo_info: HashMap<AdditionRecord, (Utxo, Digest, Digest)> =
            all_received_outputs
                .map(|au| {
                    (
                        au.addition_record,
                        (au.utxo, au.sender_randomness, au.receiver_preimage),
                    )
                })
                .collect();

        debug!(
            "announced outputs received: onchain: {}, offchain: {}, total: {}",
            addition_record_to_utxo_info.len() - offchain_received_outputs.len(),
            offchain_received_outputs.len(),
            addition_record_to_utxo_info.len()
        );

        // Derive the membership proofs for received UTXOs, and in
        // the process update existing membership proofs with
        // updates from this block

        let monitored_utxos = self.wallet_db.monitored_utxos_mut();
        let mut incoming_utxo_recovery_data_list = vec![];

        // return early if there are no monitored utxos and this
        // block does not affect our balance
        if spent_inputs.is_empty()
            && addition_record_to_utxo_info.is_empty()
            && monitored_utxos.is_empty().await
        {
            return Ok(());
        }

        // Find the membership proofs that were valid at the previous tip. They have
        // to be updated to the mutator set of the new block.
        let mut valid_membership_proofs_and_own_utxo_count: HashMap<
            StrongUtxoKey,
            (MsMembershipProof, u64),
        > = HashMap::default();

        {
            let stream = monitored_utxos.stream().await;
            pin_mut!(stream); // needed for iteration

            while let Some((i, monitored_utxo)) = stream.next().await {
                let utxo_digest = Hash::hash(&monitored_utxo.utxo);

                match monitored_utxo
                    .get_membership_proof_for_block(new_block.kernel.header.prev_block_digest)
                {
                    Some(ms_mp) => {
                        debug!("Found valid mp for UTXO");
                        let replacement_success = valid_membership_proofs_and_own_utxo_count
                            .insert(
                                StrongUtxoKey::new(utxo_digest, ms_mp.aocl_leaf_index),
                                (ms_mp, i),
                            );
                        assert!(
                            replacement_success.is_none(),
                            "Strong key must be unique in wallet DB"
                        );
                    }
                    None => {
                        // Was MUTXO marked as abandoned? Then this is fine. Otherwise, log a warning.
                        // TODO: If MUTXO was spent, maybe we also don't want to maintain it?
                        if monitored_utxo.abandoned_at.is_some() {
                            debug!("Monitored UTXO with digest {utxo_digest} was marked as abandoned. Skipping.");
                        } else {
                            let confirmed_in_block_info = match monitored_utxo.confirmed_in_block {
                                Some(mutxo_received_in_block) => format!(
                                    "UTXO was received at block height {}.",
                                    mutxo_received_in_block.2
                                ),
                                None => String::from("No info about when UTXO was confirmed."),
                            };
                            warn!(
                                "Unable to find valid membership proof for UTXO with digest {utxo_digest}. {confirmed_in_block_info} Current block height is {}", new_block.kernel.header.height
                            );
                        }
                    }
                }
            }
        }

        // Loop over all input UTXOs, applying all addition records. In each iteration,
        // a) Update all existing MS membership proofs
        // b) Register incoming transactions and derive their membership proofs
        let mut changed_mps = vec![];
        let mut msa_state: MutatorSetAccumulator = current_mutator_set_accumulator.clone();

        let mut removal_records = transaction_kernel.inputs.clone();
        removal_records.reverse();
        let mut removal_records: Vec<&mut RemovalRecord> =
            removal_records.iter_mut().collect::<Vec<_>>();

        for addition_record in new_block.kernel.body.transaction_kernel.outputs.iter() {
            // Don't pull this declaration out of the for-loop since the hash map can grow
            // within this loop.
            let utxo_digests = valid_membership_proofs_and_own_utxo_count
                .keys()
                .map(|key| key.utxo_digest)
                .collect_vec();

            {
                let updated_mp_indices: Result<Vec<usize>, Box<dyn Error>> =
                    MsMembershipProof::batch_update_from_addition(
                        &mut valid_membership_proofs_and_own_utxo_count
                            .values_mut()
                            .map(|(mp, _index)| mp)
                            .collect_vec(),
                        &utxo_digests,
                        &msa_state,
                        addition_record,
                    );
                match updated_mp_indices {
                    Ok(mut indices_of_mutated_mps) => {
                        changed_mps.append(&mut indices_of_mutated_mps)
                    }
                    Err(_) => bail!("Failed to update membership proofs with addition record"),
                };
            }

            // Batch update removal records to keep them valid after next addition
            RemovalRecord::batch_update_from_addition(&mut removal_records, &msa_state);

            // If output UTXO belongs to us, add it to the list of monitored UTXOs and
            // add its membership proof to the list of managed membership proofs.
            if addition_record_to_utxo_info.contains_key(addition_record) {
                let utxo = addition_record_to_utxo_info[addition_record].0.clone();
                let sender_randomness = addition_record_to_utxo_info[addition_record].1;
                let receiver_preimage = addition_record_to_utxo_info[addition_record].2;
                info!(
                    "Received UTXO in block {}, height {}: value = {}",
                    new_block.hash(),
                    new_block.kernel.header.height,
                    utxo.coins
                        .iter()
                        .filter(|coin| coin.type_script_hash == NativeCurrency.hash())
                        .map(|coin| *NeptuneCoins::decode(&coin.state)
                            .expect("Failed to decode coin state as amount"))
                        .sum::<NeptuneCoins>(),
                );
                let utxo_digest = Hash::hash(&utxo);
                let new_own_membership_proof =
                    msa_state.prove(utxo_digest, sender_randomness, receiver_preimage);

                // Add the data required to restore the UTXOs membership proof from public
                // data to the secret's file.
                let utxo_ms_recovery_data = IncomingUtxoRecoveryData {
                    utxo: utxo.clone(),
                    sender_randomness,
                    receiver_preimage,
                    aocl_index: new_own_membership_proof.aocl_leaf_index,
                };
                incoming_utxo_recovery_data_list.push(utxo_ms_recovery_data);

                let mutxos_len = monitored_utxos.len().await;

                valid_membership_proofs_and_own_utxo_count.insert(
                    StrongUtxoKey::new(utxo_digest, new_own_membership_proof.aocl_leaf_index),
                    (new_own_membership_proof, mutxos_len),
                );

                // Add the new UTXO to the list of monitored UTXOs
                let mut mutxo = MonitoredUtxo::new(utxo, self.number_of_mps_per_utxo);
                mutxo.confirmed_in_block = Some((
                    new_block.hash(),
                    new_block.kernel.header.timestamp,
                    new_block.kernel.header.height,
                ));
                monitored_utxos.push(mutxo).await;
            }

            // Update mutator set to bring it to the correct state for the next call to batch-update
            msa_state.add(addition_record);
        }

        // sanity check
        {
            let stream = monitored_utxos.stream_values().await;
            pin_mut!(stream); // needed for iteration

            let mutxo_with_valid_mps = stream
                .filter(|mutxo| {
                    futures::future::ready(
                        mutxo.is_synced_to(new_block.kernel.header.prev_block_digest)
                            || mutxo.blockhash_to_membership_proof.is_empty(),
                    )
                })
                .count()
                .await;

            assert_eq!(
                mutxo_with_valid_mps,
                valid_membership_proofs_and_own_utxo_count.len(),
                "Monitored UTXO count must match number of managed membership proofs"
            );
        }

        // apply all removal records
        debug!("Block has {} removal records", removal_records.len());
        debug!(
            "Transaction has {} inputs",
            new_block.kernel.body.transaction_kernel.inputs.len()
        );
        let mut block_tx_input_count: usize = 0;
        while let Some(removal_record) = removal_records.pop() {
            let res = MsMembershipProof::batch_update_from_remove(
                &mut valid_membership_proofs_and_own_utxo_count
                    .values_mut()
                    .map(|(mp, _index)| mp)
                    .collect_vec(),
                removal_record,
            );
            match res {
                Ok(mut indices_of_mutated_mps) => changed_mps.append(&mut indices_of_mutated_mps),
                Err(_) => bail!("Failed to update membership proofs with removal record"),
            };

            // Batch update removal records to keep them valid after next removal
            RemovalRecord::batch_update_from_remove(&mut removal_records, removal_record);

            // TODO: We mark membership proofs as spent, so they can be deleted. But
            // how do we ensure that we can recover them in case of a fork? For now we maintain
            // them even if the are spent, and then, later, we can add logic to remove these
            // membership proofs of spent UTXOs once they have been spent for M blocks.
            match spent_inputs
                .iter()
                .find(|(_, abs_i, _mutxo_list_index)| *abs_i == removal_record.absolute_indices)
            {
                None => (),
                Some((_spent_utxo, _abs_i, mutxo_list_index)) => {
                    debug!(
                        "Discovered own input at input {}, marking UTXO as spent.",
                        block_tx_input_count
                    );

                    let mut spent_mutxo = monitored_utxos.get(*mutxo_list_index).await;
                    spent_mutxo.spent_in_block = Some((
                        new_block.hash(),
                        new_block.kernel.header.timestamp,
                        new_block.kernel.header.height,
                    ));
                    monitored_utxos.set(*mutxo_list_index, spent_mutxo).await;
                }
            }

            msa_state.remove(removal_record);
            block_tx_input_count += 1;
        }

        // Sanity check that `msa_state` agrees with the mutator set from the applied block
        assert_eq!(
            new_block.kernel.body.mutator_set_accumulator.clone().hash(),
            msa_state.hash(),
            "\n\nMutator set in applied block:\n{}\n\nmust agree with that in wallet handler:\n{}\n\n",
            new_block.kernel.body.mutator_set_accumulator.clone().hash(),
            msa_state.hash(),
        );

        changed_mps.sort();
        changed_mps.dedup();
        debug!("Number of mutated membership proofs: {}", changed_mps.len());

        let num_unspent_utxos = {
            let stream = monitored_utxos.stream_values().await;
            pin_mut!(stream); // needed for iteration

            stream
                .filter(|m| futures::future::ready(m.spent_in_block.is_none()))
                .count()
                .await
        };

        debug!("Number of unspent UTXOs: {}", num_unspent_utxos);

        for (&strong_utxo_key, (updated_ms_mp, own_utxo_index)) in
            valid_membership_proofs_and_own_utxo_count.iter()
        {
            let StrongUtxoKey { utxo_digest, .. } = strong_utxo_key;
            let mut monitored_utxo = monitored_utxos.get(*own_utxo_index).await;
            monitored_utxo.add_membership_proof_for_tip(new_block.hash(), updated_ms_mp.to_owned());

            // Sanity check that membership proofs of non-spent transactions are still valid
            assert!(
                monitored_utxo.spent_in_block.is_some()
                    || msa_state.verify(utxo_digest, updated_ms_mp)
            );

            monitored_utxos.set(*own_utxo_index, monitored_utxo).await;

            // TODO: What if a newly added transaction replaces a transaction that was in another fork?
            // How do we ensure that this transaction is not counted twice?
            // One option is to only count UTXOs that are synced as valid.
            // Another option is to attempt to mark those abandoned monitored UTXOs as reorganized.
        }

        // write these to disk.
        for item in incoming_utxo_recovery_data_list.into_iter() {
            self.store_utxo_ms_recovery_data(item).await?;
        }

        // Mark all expected UTXOs that were received in this block as received
        let updates = self
            .wallet_db
            .expected_utxos()
            .get_all()
            .await
            .into_iter()
            .enumerate()
            .filter(|(_, eu)| {
                offchain_received_outputs
                    .iter()
                    .any(|au| au.addition_record == eu.addition_record)
            })
            .map(|(idx, mut eu)| {
                eu.mined_in_block = Some((new_block.hash(), new_block.kernel.header.timestamp));
                (idx as Index, eu)
            });
        self.wallet_db.expected_utxos_mut().set_many(updates).await;

        self.wallet_db.set_sync_label(new_block.hash()).await;
        self.wallet_db.persist().await;

        Ok(())
    }

    pub async fn is_synced_to(&self, tip_hash: Digest) -> bool {
        let db_sync_digest = self.wallet_db.get_sync_label().await;
        if db_sync_digest != tip_hash {
            return false;
        }
        let monitored_utxos = self.wallet_db.monitored_utxos();

        // We assume that the membership proof can only be stored
        // if it is valid for the given block hash, so there is
        // no need to test validity here.
        let stream = monitored_utxos.stream_values().await;
        pin_mut!(stream); // needed for iteration

        stream
            .all(|m| futures::future::ready(m.get_membership_proof_for_block(tip_hash).is_some()))
            .await
    }

    pub async fn get_wallet_status_from_lock(&self, tip_digest: Digest) -> WalletStatus {
        let monitored_utxos = self.wallet_db.monitored_utxos();
        let mut synced_unspent = vec![];
        let mut unsynced_unspent = vec![];
        let mut synced_spent = vec![];
        let mut unsynced_spent = vec![];

        let stream = monitored_utxos.stream().await;
        pin_mut!(stream); // needed for iteration

        while let Some((_i, mutxo)) = stream.next().await {
            // for (_i, mutxo) in monitored_utxos.iter() {
            let utxo = mutxo.utxo.clone();
            let spent = mutxo.spent_in_block.is_some();
            if let Some(mp) = mutxo.get_membership_proof_for_block(tip_digest) {
                if spent {
                    synced_spent.push(WalletStatusElement::new(mp.aocl_leaf_index, utxo));
                } else {
                    synced_unspent.push((
                        WalletStatusElement::new(mp.aocl_leaf_index, utxo),
                        mp.clone(),
                    ));
                }
            } else {
                let any_mp = &mutxo.blockhash_to_membership_proof.iter().next().unwrap().1;
                if spent {
                    unsynced_spent.push(WalletStatusElement::new(any_mp.aocl_leaf_index, utxo));
                } else {
                    unsynced_unspent.push(WalletStatusElement::new(any_mp.aocl_leaf_index, utxo));
                }
            }
        }
        WalletStatus {
            synced_unspent,
            unsynced_unspent,
            synced_spent,
            unsynced_spent,
        }
    }

    /// Allocate sufficient UTXOs to generate a transaction. `requested_amount`
    /// must include fees that are paid in the transaction.
    pub(crate) async fn allocate_sufficient_input_funds(
        &self,
        requested_amount: NeptuneCoins,
        tip_digest: Digest,
        timestamp: Timestamp,
<<<<<<< HEAD
    ) -> Result<TxInputList> {
=======
    ) -> Result<Vec<UnlockedUtxo>> {
        // TODO: Should return the correct spending keys associated with the UTXOs
>>>>>>> e162e0a6
        // We only attempt to generate a transaction using those UTXOs that have up-to-date
        // membership proofs.
        let wallet_status = self.get_wallet_status_from_lock(tip_digest).await;

        // First check that we have enough. Otherwise return an error.
        if wallet_status.synced_unspent_available_amount(timestamp) < requested_amount {
            bail!(
                "Insufficient synced amount to create transaction. Requested: {}, Total synced UTXOs: {}. Total synced amount: {}. Synced unspent available amount: {}. Synced unspent timelocked amount: {}. Total unsynced UTXOs: {}. Unsynced unspent amount: {}. Block is: {}",
                requested_amount,
                wallet_status.synced_unspent.len(),
                wallet_status.synced_unspent.iter().map(|(wse, _msmp)| wse.utxo.get_native_currency_amount()).sum::<NeptuneCoins>(),
                wallet_status.synced_unspent_available_amount(timestamp),
                wallet_status.synced_unspent_timelocked_amount(timestamp),
                wallet_status.unsynced_unspent.len(),
                wallet_status.unsynced_unspent_amount(),
                tip_digest);
        }

<<<<<<< HEAD
        let mut ret = TxInputList::default();
        let mut allocated_amount = NeptuneCoins::zero();

=======
        let mut ret = vec![];
        let mut allocated_amount = NeptuneCoins::zero();
        let spending_key = self.wallet_secret.nth_generation_spending_key(0);
>>>>>>> e162e0a6
        while allocated_amount < requested_amount {
            let (wallet_status_element, membership_proof) =
                wallet_status.synced_unspent[ret.len()].clone();

            // find spending key for this utxo.
            let spending_key = match self.find_spending_key_for_utxo(&wallet_status_element.utxo) {
                Some(k) => k,
                None => {
                    warn!(
                        "spending key not found for utxo: {:?}",
                        wallet_status_element.utxo
                    );
                    continue;
                }
            };
            let lock_script = spending_key.to_address().lock_script();

            allocated_amount =
                allocated_amount + wallet_status_element.utxo.get_native_currency_amount();
<<<<<<< HEAD
            ret.push(TxInput {
                utxo: wallet_status_element.utxo,
                lock_script: lock_script.clone(),
                ms_membership_proof: membership_proof,
                spending_key,
            });
=======
            ret.push(UnlockedUtxo::unlock(
                wallet_status_element.utxo,
                spending_key,
                membership_proof,
            ));
>>>>>>> e162e0a6
        }

        Ok(ret)
    }

<<<<<<< HEAD
    #[cfg(test)]
    // Allocate sufficient UTXOs to generate a transaction. `amount` must include fees that are
    // paid in the transaction.
    pub async fn allocate_sufficient_input_funds(
        &self,
        requested_amount: NeptuneCoins,
        tip_digest: Digest,
    ) -> Result<TxInputList> {
        let now = Timestamp::now();
        self.allocate_sufficient_input_funds_from_lock(requested_amount, tip_digest, now)
            .await
    }

=======
>>>>>>> e162e0a6
    pub async fn get_all_own_coins_with_possible_timelocks(&self) -> Vec<CoinWithPossibleTimeLock> {
        let monitored_utxos = self.wallet_db.monitored_utxos();
        let mut own_coins = vec![];

        let stream = monitored_utxos.stream_values().await;
        pin_mut!(stream); // needed for iteration

        while let Some(mutxo) = stream.next().await {
            if mutxo.spent_in_block.is_some()
                || mutxo.abandoned_at.is_some()
                || mutxo.get_latest_membership_proof_entry().is_none()
                || mutxo.confirmed_in_block.is_none()
            {
                continue;
            }
            let coin = CoinWithPossibleTimeLock {
                amount: mutxo.utxo.get_native_currency_amount(),
                confirmed: mutxo.confirmed_in_block.unwrap().1,
                release_date: mutxo.utxo.release_date(),
            };
            own_coins.push(coin);
        }
        own_coins
    }
}

#[cfg(test)]
mod tests {
    use num_traits::One;
    use rand::thread_rng;
    use rand::Rng;
    use tracing_test::traced_test;

<<<<<<< HEAD
    use crate::config_models::network::Network;
    use crate::models::state::wallet::expected_utxo::ExpectedUtxo;
    use crate::tests::shared::make_mock_block;
    use crate::tests::shared::mock_genesis_global_state;
    use crate::tests::shared::mock_genesis_wallet_state;

=======
>>>>>>> e162e0a6
    use super::*;
    use crate::config_models::network::Network;
    use crate::models::state::wallet::utxo_notification_pool::ExpectedUtxo;
    use crate::tests::shared::make_mock_block;
    use crate::tests::shared::mock_genesis_global_state;
    use crate::tests::shared::mock_genesis_wallet_state;

    #[tokio::test]
    #[traced_test]
    async fn wallet_state_prune_abandoned_mutxos() {
        // Get genesis block. Verify wallet is empty
        // Add two blocks to state containing no UTXOs for own wallet
        // Add a UTXO (e.g. coinbase) in block 3a (height = 3)
        // Verify that this UTXO was recognized
        // Fork chain with new block of height 3: 3b
        // Run the pruner
        // Verify that MUTXO is *not* marked as abandoned
        // Add 8 blocks
        // Verify that MUTXO is *not* marked as abandoned
        // Add 1 block
        // Verify that MUTXO is *not* marked as abandoned
        // Prune
        // Verify that MUTXO *is* marked as abandoned

        let mut rng = thread_rng();
        let network = Network::RegTest;
        let own_wallet_secret = WalletSecret::new_random();
        let own_spending_key = own_wallet_secret.nth_generation_spending_key_for_tests(0);
        let mut own_global_state_lock =
            mock_genesis_global_state(network, 0, own_wallet_secret).await;
        let mut own_global_state = own_global_state_lock.lock_guard_mut().await;
        let genesis_block = Block::genesis_block(network);
        let monitored_utxos_count_init = own_global_state
            .wallet_state
            .wallet_db
            .monitored_utxos()
            .len()
            .await;
        let mut mutator_set_accumulator = genesis_block.kernel.body.mutator_set_accumulator.clone();
        assert!(
            monitored_utxos_count_init.is_zero(),
            "Monitored UTXO list must be empty at init"
        );
        assert!(
            own_global_state.get_latest_balance_height().await.is_none(),
            "Latest balance height must be None at init"
        );

        // Add two blocks with no UTXOs for us
        let other_recipient_address = WalletSecret::new_random()
            .nth_generation_spending_key_for_tests(0)
            .to_address();
        let mut latest_block = genesis_block;
        for _ in 1..=2 {
            let (new_block, _new_block_coinbase_utxo, _new_block_coinbase_sender_randomness) =
                make_mock_block(&latest_block, None, other_recipient_address, rng.gen());
            own_global_state
                .wallet_state
                .update_wallet_state_with_new_block(&mutator_set_accumulator, &new_block)
                .await
                .unwrap();
            own_global_state
                .chain
                .archival_state_mut()
                .write_block_as_tip(&new_block)
                .await
                .unwrap();
            own_global_state
                .chain
                .light_state_mut()
                .set_block(new_block.clone());

            latest_block = new_block;
            mutator_set_accumulator = latest_block.kernel.body.mutator_set_accumulator.clone();
        }
        assert!(
            own_global_state
                .wallet_state
                .wallet_db
                .monitored_utxos()
                .len()
                .await
                .is_zero(),
            "Monitored UTXO list must be empty at height 2"
        );
        assert!(
            own_global_state.get_latest_balance_height().await.is_none(),
            "Latest balance height must be None at height 2"
        );

        // Add block 3a with a coinbase UTXO for us
        let own_recipient_address = own_spending_key.to_address();
        let (block_3a, block_3a_coinbase_utxo, block_3a_coinbase_sender_randomness) =
            make_mock_block(
                &latest_block.clone(),
                None,
                own_recipient_address,
                rng.gen(),
            );
        own_global_state
            .set_new_self_mined_tip(
                block_3a,
                ExpectedUtxo::new(
                    block_3a_coinbase_utxo,
                    block_3a_coinbase_sender_randomness,
                    own_spending_key.privacy_preimage,
                    UtxoNotifier::OwnMiner,
                ),
            )
            .await
            .unwrap();

        assert!(
            own_global_state
                .wallet_state
                .wallet_db
                .monitored_utxos()
                .len()
                .await
                .is_one(),
            "Monitored UTXO list must have length 1 at block 3a"
        );
        assert!(
            own_global_state
                .wallet_state
                .wallet_db
                .monitored_utxos()
                .get(0)
                .await
                .abandoned_at
                .is_none(),
            "MUTXO may not be marked as abandoned at block 3a"
        );
        assert_eq!(
            Some(3.into()),
            own_global_state.get_latest_balance_height().await,
            "Latest balance height 3 at block 3a"
        );

        // Fork the blockchain with 3b, with no coinbase for us
        let (block_3b, _block_3b_coinbase_utxo, _block_3b_coinbase_sender_randomness) =
            make_mock_block(&latest_block, None, other_recipient_address, rng.gen());
        own_global_state
            .set_new_tip(block_3b.clone())
            .await
            .unwrap();

        assert!(
            own_global_state
                .wallet_state
                .wallet_db
                .monitored_utxos()

                .get(0).await
                .abandoned_at
                .is_none(),
            "MUTXO may not be marked as abandoned at block 3b, as the abandoned chain is not yet old enough and has not been pruned"
        );
        assert!(
            own_global_state.get_latest_balance_height().await.is_none(),
            "Latest balance height must be None at block 3b"
        );
        let prune_count_3b = own_global_state
            .prune_abandoned_monitored_utxos(10)
            .await
            .unwrap();
        assert!(prune_count_3b.is_zero());

        // Mine nine blocks on top of 3b, update states
        latest_block = block_3b;
        for _ in 4..=11 {
            let (new_block, _new_block_coinbase_utxo, _new_block_coinbase_sender_randomness) =
                make_mock_block(&latest_block, None, other_recipient_address, rng.gen());
            own_global_state
                .set_new_tip(new_block.clone())
                .await
                .unwrap();

            latest_block = new_block;
        }

        let prune_count_11 = own_global_state
            .prune_abandoned_monitored_utxos(10)
            .await
            .unwrap();
        assert!(prune_count_11.is_zero());
        assert!(
            own_global_state
                .wallet_state
                .wallet_db
                .monitored_utxos()
                .get(0)
                .await
                .abandoned_at
                .is_none(),
            "MUTXO must not be abandoned at height 11"
        );
        assert!(
            own_global_state.get_latest_balance_height().await.is_none(),
            "Latest balance height must be None at height 11"
        );

        // Mine *one* more block. Verify that MUTXO is pruned
        let (block_12, _, _) =
            make_mock_block(&latest_block, None, other_recipient_address, rng.gen());
        own_global_state
            .set_new_tip(block_12.clone())
            .await
            .unwrap();

        assert!(
            own_global_state
                .wallet_state
                .wallet_db
                .monitored_utxos()
                .get(0)
                .await
                .abandoned_at
                .is_none(),
            "MUTXO must *not* be marked as abandoned at height 12, prior to pruning"
        );
        let prune_count_12 = own_global_state
            .prune_abandoned_monitored_utxos(10)
            .await
            .unwrap();
        assert!(prune_count_12.is_one());
        assert_eq!(
            (
                block_12.hash(),
                block_12.kernel.header.timestamp,
                12u64.into()
            ),
            own_global_state
                .wallet_state
                .wallet_db
                .monitored_utxos()
                .get(0)
                .await
                .abandoned_at
                .unwrap(),
            "MUTXO must be marked as abandoned at height 12, after pruning"
        );
        assert!(
            own_global_state.get_latest_balance_height().await.is_none(),
            "Latest balance height must be None at height 12"
        );
    }

    #[traced_test]
    #[tokio::test]
    async fn mock_wallet_state_is_synchronized_to_genesis_block() {
        let network = Network::RegTest;
        let wallet = WalletSecret::devnet_wallet();
        let genesis_block = Block::genesis_block(network);

        let wallet_state = mock_genesis_wallet_state(wallet, network).await;

        // are we synchronized to the genesis block?
        assert_eq!(
            wallet_state.wallet_db.get_sync_label().await,
            genesis_block.hash()
        );

        // Do we have valid membership proofs for all UTXOs received in the genesis block?
        let monitored_utxos = wallet_state.wallet_db.monitored_utxos();
        let num_monitored_utxos = monitored_utxos.len().await;
        assert!(num_monitored_utxos > 0);
        for i in 0..num_monitored_utxos {
            let monitored_utxo: MonitoredUtxo = monitored_utxos.get(i).await;
            if let Some((digest, _duration, _height)) = monitored_utxo.confirmed_in_block {
                assert_eq!(digest, genesis_block.hash());
            } else {
                panic!();
            }
            let utxo = monitored_utxo.utxo;
            let ms_membership_proof = monitored_utxo
                .blockhash_to_membership_proof
                .iter()
                .find(|(bh, _mp)| *bh == genesis_block.hash())
                .unwrap()
                .1
                .clone();
            assert!(genesis_block
                .body()
                .mutator_set_accumulator
                .verify(Hash::hash(&utxo), &ms_membership_proof));
        }
    }

    mod expected_utxos {
        use crate::models::blockchain::transaction::utxo::LockScript;
        use crate::tests::shared::make_mock_transaction;
        use crate::util_types::mutator_set::commit;

        use super::*;

        #[traced_test]
        #[tokio::test]
        async fn insert_and_scan() {
            let mut wallet =
                mock_genesis_wallet_state(WalletSecret::new_random(), Network::RegTest).await;

            assert!(wallet.wallet_db.expected_utxos().is_empty().await);
            assert!(wallet.wallet_db.expected_utxos().len().await.is_zero());

            let mock_utxo =
                Utxo::new_native_coin(LockScript::anyone_can_spend(), NeptuneCoins::new(10));

            let sender_randomness: Digest = rand::random();
            let receiver_preimage: Digest = rand::random();
            let expected_addition_record = commit(
                Hash::hash(&mock_utxo),
                sender_randomness,
                receiver_preimage.hash::<Hash>(),
            );
            wallet
                .add_expected_utxo(ExpectedUtxo::new(
                    mock_utxo.clone(),
                    sender_randomness,
                    receiver_preimage,
                    UtxoNotifier::Myself,
                ))
                .await;
            assert!(!wallet.wallet_db.expected_utxos().is_empty().await);
            assert_eq!(1, wallet.wallet_db.expected_utxos().len().await);

            let mock_tx_containing_expected_utxo =
                make_mock_transaction(vec![], vec![expected_addition_record]);

            let ret_with_tx_containing_utxo = wallet
                .scan_for_expected_utxos(&mock_tx_containing_expected_utxo)
                .await
                .collect_vec();
            assert_eq!(1, ret_with_tx_containing_utxo.len());

            // Call scan but with another input. Verify that it returns the empty list
            let another_addition_record = commit(
                Hash::hash(&mock_utxo),
                rand::random(),
                receiver_preimage.hash::<Hash>(),
            );
            let tx_without_utxo = make_mock_transaction(vec![], vec![another_addition_record]);
            let ret_with_tx_without_utxo = wallet
                .scan_for_expected_utxos(&tx_without_utxo)
                .await
                .collect_vec();
            assert!(ret_with_tx_without_utxo.is_empty());
        }

        #[traced_test]
        #[tokio::test]
        async fn prune_stale() {
            let mut wallet =
                mock_genesis_wallet_state(WalletSecret::new_random(), Network::RegTest).await;

            let mock_utxo =
                Utxo::new_native_coin(LockScript::anyone_can_spend(), NeptuneCoins::new(14));

            // Add a UTXO notification
            let mut addition_records = vec![];
            let ar = wallet
                .add_expected_utxo(ExpectedUtxo::new(
                    mock_utxo.clone(),
                    rand::random(),
                    rand::random(),
                    UtxoNotifier::Myself,
                ))
                .await;
            addition_records.push(ar);

            // Add three more
            for _ in 0..3 {
                let ar_new = wallet
                    .add_expected_utxo(ExpectedUtxo::new(
                        mock_utxo.clone(),
                        rand::random(),
                        rand::random(),
                        UtxoNotifier::Myself,
                    ))
                    .await;
                addition_records.push(ar_new);
            }

            // Test with a UTXO that was received
            // Manipulate the time this entry was inserted
            let two_weeks_as_sec = 60 * 60 * 24 * 7 * 2;
            let eu_idx = 0;
            let mut eu = wallet.wallet_db.expected_utxos().get(eu_idx).await;

            // modify mined_in_block field.
            eu.mined_in_block = Some((
                Digest::default(),
                Timestamp::now() - Timestamp::seconds(two_weeks_as_sec),
            ));

            // update db
            wallet.wallet_db.expected_utxos_mut().set(eu_idx, eu).await;

            assert_eq!(4, wallet.wallet_db.expected_utxos().len().await);
            wallet.prune_stale_expected_utxos().await;
            assert_eq!(3, wallet.wallet_db.expected_utxos().len().await);
        }

        /// demonstrates/tests that if wallet-db is not persisted after an
        /// ExpectedUtxo is added, then the ExpectedUtxo will not exist after
        /// wallet is dropped from RAM and re-created from disk.
        ///
        /// This is a regression test for issue #172.
        ///
        /// https://github.com/Neptune-Crypto/neptune-core/issues/172
        #[traced_test]
        #[tokio::test]
        #[allow(clippy::needless_return)]
        async fn persisted_exists_after_wallet_restored() {
            worker::restore_wallet(true).await
        }

        /// demonstrates/tests that if wallet-db is not persisted after an
        /// ExpectedUtxo is added, then the ExpectedUtxo will not exist after
        /// wallet is dropped from RAM and re-created from disk.
        #[traced_test]
        #[tokio::test]
        #[allow(clippy::needless_return)]
        async fn unpersisted_gone_after_wallet_restored() {
            worker::restore_wallet(false).await
        }

        mod worker {
            use crate::tests::shared::mock_genesis_wallet_state_with_data_dir;
            use crate::tests::shared::unit_test_data_directory;

            use super::*;

            /// implements a test with 2 variations via `persist` param.
            ///
            /// The basic test is to add an ExpectedUtxo to a wallet, drop and
            /// re-create the wallet, and then check if the ExpectedUtxo still
            /// exists.
            ///
            /// Variations:
            ///   persist = true:
            ///    the wallet db is persisted to disk after the ExpectedUtxo
            ///    is added. asserts that the restored wallet has 1 ExpectedUtxo.
            ///
            ///   persist = false:
            ///    the wallet db is NOT persisted to disk after the ExpectedUtxo
            ///    is added. asserts that the restored wallet has 0 ExpectedUtxo.
            pub(super) async fn restore_wallet(persist: bool) {
                let network = Network::RegTest;
                let wallet_secret = WalletSecret::new_random();
                let data_dir = unit_test_data_directory(network).unwrap();

                // create initial wallet in a new directory
                let mut wallet = mock_genesis_wallet_state_with_data_dir(
                    wallet_secret.clone(),
                    network,
                    &data_dir,
                )
                .await;

                let mock_utxo =
                    Utxo::new_native_coin(LockScript::anyone_can_spend(), NeptuneCoins::new(14));

                assert!(wallet.wallet_db.expected_utxos().is_empty().await);

                // Add an ExpectedUtxo to the wallet.
                wallet
                    .add_expected_utxo(ExpectedUtxo::new(
                        mock_utxo.clone(),
                        rand::random(),
                        rand::random(),
                        UtxoNotifier::Myself,
                    ))
                    .await;

                assert_eq!(1, wallet.wallet_db.expected_utxos().len().await);

                // persist wallet-db to disk, if testing that case.
                if persist {
                    wallet.wallet_db.persist().await;
                }

                // drop wallet state.  this simulates the node being stopped,
                // crashing, power outage, etc.
                drop(wallet);

                // re-create wallet state from same seed and same directory
                let restored_wallet =
                    mock_genesis_wallet_state_with_data_dir(wallet_secret, network, &data_dir)
                        .await;

                // if wallet state was persisted to DB then we should have
                // 1 (restored) ExpectedUtxo, else 0.
                let expect = if persist { 1 } else { 0 };
                assert_eq!(
                    expect,
                    restored_wallet.wallet_db.expected_utxos().len().await
                );
            }
        }
    }
}<|MERGE_RESOLUTION|>--- conflicted
+++ resolved
@@ -22,28 +22,15 @@
 use twenty_first::math::digest::Digest;
 use twenty_first::util_types::algebraic_hasher::AlgebraicHasher;
 
-<<<<<<< HEAD
-use crate::config_models::cli_args::Args;
-use crate::config_models::data_directory::DataDirectory;
-use crate::database::storage::storage_schema::traits::*;
-use crate::database::storage::storage_vec::{traits::*, Index};
-use crate::database::NeptuneLevelDb;
-use crate::models::blockchain::block::Block;
-use crate::models::blockchain::transaction::utxo::Utxo;
-use crate::models::blockchain::transaction::AnnouncedUtxo;
-use crate::models::blockchain::transaction::Transaction;
-use crate::models::blockchain::transaction::TxInput;
-use crate::models::blockchain::transaction::TxInputList;
-use crate::models::blockchain::type_scripts::native_currency::NativeCurrency;
-use crate::models::blockchain::type_scripts::neptune_coins::NeptuneCoins;
-use crate::models::consensus::tasm::program::ConsensusProgram;
-use crate::models::consensus::timestamp::Timestamp;
-=======
+use super::address::generation_address;
+use super::address::symmetric_key;
+use super::address::KeyType;
+use super::address::SpendingKey;
 use super::coin_with_possible_timelock::CoinWithPossibleTimeLock;
+use super::expected_utxo::ExpectedUtxo;
+use super::expected_utxo::UtxoNotifier;
 use super::rusty_wallet_database::RustyWalletDatabase;
 use super::unlocked_utxo::UnlockedUtxo;
-use super::utxo_notification_pool::UtxoNotificationPool;
-use super::utxo_notification_pool::UtxoNotifier;
 use super::wallet_status::WalletStatus;
 use super::wallet_status::WalletStatusElement;
 use super::WalletSecret;
@@ -52,15 +39,17 @@
 use crate::config_models::data_directory::DataDirectory;
 use crate::database::storage::storage_schema::traits::*;
 use crate::database::storage::storage_vec::traits::*;
+use crate::database::storage::storage_vec::Index;
 use crate::database::NeptuneLevelDb;
 use crate::models::blockchain::block::Block;
 use crate::models::blockchain::transaction::transaction_kernel::TransactionKernel;
 use crate::models::blockchain::transaction::utxo::Utxo;
+use crate::models::blockchain::transaction::AnnouncedUtxo;
+use crate::models::blockchain::transaction::Transaction;
 use crate::models::blockchain::type_scripts::native_currency::NativeCurrency;
 use crate::models::blockchain::type_scripts::neptune_coins::NeptuneCoins;
 use crate::models::proof_abstractions::tasm::program::ConsensusProgram;
 use crate::models::proof_abstractions::timestamp::Timestamp;
->>>>>>> e162e0a6
 use crate::models::state::wallet::monitored_utxo::MonitoredUtxo;
 use crate::prelude::twenty_first;
 use crate::util_types::mutator_set::addition_record::AdditionRecord;
@@ -69,19 +58,6 @@
 use crate::util_types::mutator_set::removal_record::AbsoluteIndexSet;
 use crate::util_types::mutator_set::removal_record::RemovalRecord;
 use crate::Hash;
-
-use super::address::generation_address;
-use super::address::symmetric_key;
-use super::address::KeyType;
-use super::address::SpendingKey;
-use super::coin_with_possible_timelock::CoinWithPossibleTimeLock;
-use super::expected_utxo::ExpectedUtxo;
-use super::expected_utxo::UtxoNotifier;
-use super::rusty_wallet_database::RustyWalletDatabase;
-use super::wallet_status::WalletStatus;
-use super::wallet_status::WalletStatusElement;
-use super::WalletSecret;
-use super::WALLET_INCOMING_SECRETS_FILE_NAME;
 
 pub struct WalletState {
     pub wallet_db: RustyWalletDatabase,
@@ -240,13 +216,8 @@
                     wallet_state
                         .add_expected_utxo(ExpectedUtxo::new(
                             utxo,
-<<<<<<< HEAD
-                            Digest::default(), // sender_randomness
+                            Block::premine_sender_randomness(cli_args.network),
                             own_spending_key.privacy_preimage(),
-=======
-                            Block::premine_sender_randomness(cli_args.network),
-                            own_spending_key.privacy_preimage,
->>>>>>> e162e0a6
                             UtxoNotifier::Premine,
                         ))
                         .await;
@@ -266,7 +237,6 @@
         wallet_state
     }
 
-<<<<<<< HEAD
     // note: does not verify we do not have any dups.
     pub(crate) async fn add_expected_utxo(&mut self, expected_utxo: ExpectedUtxo) {
         self.wallet_db
@@ -276,9 +246,6 @@
     }
 
     /// Return a list of UTXOs spent by this wallet in the transaction
-=======
-    /// Return a list of UTXOs spent by this wallet in the transaction kernel
->>>>>>> e162e0a6
     async fn scan_for_spent_utxos(
         &self,
         transaction_kernel: &TransactionKernel,
@@ -308,24 +275,23 @@
         spent_own_utxos
     }
 
-<<<<<<< HEAD
     /// Scan the given transaction for announced UTXOs as recognized by owned
     /// `SpendingKey`s, and then verify those announced UTXOs are actually
     /// present.
     fn scan_for_announced_utxos<'a>(
         &'a self,
-        transaction: &'a Transaction,
+        tx_kernel: &'a TransactionKernel,
     ) -> impl Iterator<Item = AnnouncedUtxo> + 'a {
         // scan for announced utxos for every known key of every key type.
         self.get_all_known_spending_keys()
             .into_iter()
-            .flat_map(|key| key.scan_for_announced_utxos(transaction).collect_vec())
+            .flat_map(|key| key.scan_for_announced_utxos(tx_kernel).collect_vec())
 
             // filter for presence in transaction
             //
             // note: this is a nice sanity check, but probably is un-necessary
             //       work that can eventually be removed.
-            .filter(|au| match transaction.kernel.outputs.contains(&au.addition_record) {
+            .filter(|au| match tx_kernel.outputs.contains(&au.addition_record) {
                 true => true,
                 false => {
                     warn!("Transaction does not contain announced UTXO encrypted to own receiving address. Announced UTXO was: {:#?}", au.utxo);
@@ -347,7 +313,7 @@
     /// Returns an iterator of [AnnouncedUtxo]. (addition record, UTXO, sender randomness, receiver_preimage)
     pub async fn scan_for_expected_utxos<'a>(
         &'a self,
-        transaction: &'a Transaction,
+        tx_kernel: &'a TransactionKernel,
     ) -> impl Iterator<Item = AnnouncedUtxo> + 'a {
         let expected_utxos = self.wallet_db.expected_utxos().get_all().await;
         let eu_map: HashMap<_, _> = expected_utxos
@@ -355,8 +321,7 @@
             .map(|eu| (eu.addition_record, eu))
             .collect();
 
-        transaction
-            .kernel
+        tx_kernel
             .outputs
             .iter()
             .filter_map(move |a| eu_map.get(a).map(|eu| eu.into()))
@@ -415,26 +380,6 @@
                 .await;
         }
     }
-=======
-    /// Scan the given transaction kernel for announced UTXOs as
-    /// recognized by owned `SpendingKey`s, and then verify
-    /// those announced UTXOs are actually present.
-    fn scan_for_announced_utxos(
-        &self,
-        transaction_kernel: &TransactionKernel,
-    ) -> Vec<(AdditionRecord, Utxo, Digest, Digest)> {
-        // TODO: These spending keys should probably be derived dynamically from some
-        // state in the wallet. And we should allow for other types than just generation
-        // addresses.
-        let spending_keys = [self.wallet_secret.nth_generation_spending_key(0)];
-
-        // get recognized UTXOs
-        let recognized_utxos = spending_keys
-            .iter()
-            .map(|spending_key| spending_key.scan_for_announced_utxos(transaction_kernel))
-            .collect_vec()
-            .concat();
->>>>>>> e162e0a6
 
     // returns true if the utxo can be unlocked by one of the
     // known wallet keys.
@@ -447,7 +392,6 @@
     pub fn find_spending_key_for_utxo(&self, utxo: &Utxo) -> Option<SpendingKey> {
         self.get_all_known_spending_keys()
             .into_iter()
-<<<<<<< HEAD
             .find(|k| k.to_address().lock_script().hash() == utxo.lock_script_hash)
     }
 
@@ -531,13 +475,6 @@
     /// important to write to disk afterward to avoid possible funds loss.
     pub fn next_unused_symmetric_key(&mut self) -> symmetric_key::SymmetricKey {
         self.wallet_secret.nth_symmetric_key(0)
-=======
-            .filter(|(ar, ut, _sr, _rp)| if !transaction_kernel.outputs.contains(ar) {
-                warn!("Transaction does not contain announced UTXO encrypted to own receiving address. Announced UTXO was: {ut:#?}");
-                false
-            } else { true })
-            .collect_vec()
->>>>>>> e162e0a6
     }
 
     /// Update wallet state with new block. Assume the given block
@@ -547,35 +484,18 @@
         current_mutator_set_accumulator: &MutatorSetAccumulator,
         new_block: &Block,
     ) -> Result<()> {
-        let transaction_kernel = new_block.kernel.body.transaction_kernel.clone();
+        let tx_kernel = new_block.kernel.body.transaction_kernel.clone();
 
         let spent_inputs: Vec<(Utxo, AbsoluteIndexSet, u64)> =
-            self.scan_for_spent_utxos(&transaction_kernel).await;
-
-<<<<<<< HEAD
-        let onchain_received_outputs = self.scan_for_announced_utxos(&transaction);
-
-        let offchain_received_outputs = self
-            .scan_for_expected_utxos(&transaction)
-            .await
-            .collect_vec();
+            self.scan_for_spent_utxos(&tx_kernel).await;
+
+        let onchain_received_outputs = self.scan_for_announced_utxos(&tx_kernel);
+
+        let offchain_received_outputs =
+            self.scan_for_expected_utxos(&tx_kernel).await.collect_vec();
 
         let all_received_outputs =
             onchain_received_outputs.chain(offchain_received_outputs.iter().cloned());
-=======
-        // utxo, sender randomness, receiver preimage, addition record
-        let mut received_outputs: Vec<(AdditionRecord, Utxo, Digest, Digest)> = vec![];
-        received_outputs.append(&mut self.scan_for_announced_utxos(&transaction_kernel));
-        debug!(
-            "received_outputs as announced outputs = {}",
-            received_outputs.len()
-        );
-        let expected_utxos_in_this_block = self
-            .expected_utxos
-            .scan_for_expected_utxos(&transaction_kernel);
-        received_outputs.append(&mut expected_utxos_in_this_block.clone());
-        debug!("received total outputs: = {}", received_outputs.len());
->>>>>>> e162e0a6
 
         let addition_record_to_utxo_info: HashMap<AdditionRecord, (Utxo, Digest, Digest)> =
             all_received_outputs
@@ -667,7 +587,7 @@
         let mut changed_mps = vec![];
         let mut msa_state: MutatorSetAccumulator = current_mutator_set_accumulator.clone();
 
-        let mut removal_records = transaction_kernel.inputs.clone();
+        let mut removal_records = tx_kernel.inputs.clone();
         removal_records.reverse();
         let mut removal_records: Vec<&mut RemovalRecord> =
             removal_records.iter_mut().collect::<Vec<_>>();
@@ -969,12 +889,8 @@
         requested_amount: NeptuneCoins,
         tip_digest: Digest,
         timestamp: Timestamp,
-<<<<<<< HEAD
-    ) -> Result<TxInputList> {
-=======
     ) -> Result<Vec<UnlockedUtxo>> {
         // TODO: Should return the correct spending keys associated with the UTXOs
->>>>>>> e162e0a6
         // We only attempt to generate a transaction using those UTXOs that have up-to-date
         // membership proofs.
         let wallet_status = self.get_wallet_status_from_lock(tip_digest).await;
@@ -993,15 +909,8 @@
                 tip_digest);
         }
 
-<<<<<<< HEAD
-        let mut ret = TxInputList::default();
-        let mut allocated_amount = NeptuneCoins::zero();
-
-=======
         let mut ret = vec![];
         let mut allocated_amount = NeptuneCoins::zero();
-        let spending_key = self.wallet_secret.nth_generation_spending_key(0);
->>>>>>> e162e0a6
         while allocated_amount < requested_amount {
             let (wallet_status_element, membership_proof) =
                 wallet_status.synced_unspent[ret.len()].clone();
@@ -1021,41 +930,16 @@
 
             allocated_amount =
                 allocated_amount + wallet_status_element.utxo.get_native_currency_amount();
-<<<<<<< HEAD
-            ret.push(TxInput {
-                utxo: wallet_status_element.utxo,
-                lock_script: lock_script.clone(),
-                ms_membership_proof: membership_proof,
-                spending_key,
-            });
-=======
             ret.push(UnlockedUtxo::unlock(
                 wallet_status_element.utxo,
                 spending_key,
                 membership_proof,
             ));
->>>>>>> e162e0a6
         }
 
         Ok(ret)
     }
 
-<<<<<<< HEAD
-    #[cfg(test)]
-    // Allocate sufficient UTXOs to generate a transaction. `amount` must include fees that are
-    // paid in the transaction.
-    pub async fn allocate_sufficient_input_funds(
-        &self,
-        requested_amount: NeptuneCoins,
-        tip_digest: Digest,
-    ) -> Result<TxInputList> {
-        let now = Timestamp::now();
-        self.allocate_sufficient_input_funds_from_lock(requested_amount, tip_digest, now)
-            .await
-    }
-
-=======
->>>>>>> e162e0a6
     pub async fn get_all_own_coins_with_possible_timelocks(&self) -> Vec<CoinWithPossibleTimeLock> {
         let monitored_utxos = self.wallet_db.monitored_utxos();
         let mut own_coins = vec![];
@@ -1089,18 +973,9 @@
     use rand::Rng;
     use tracing_test::traced_test;
 
-<<<<<<< HEAD
+    use super::*;
     use crate::config_models::network::Network;
     use crate::models::state::wallet::expected_utxo::ExpectedUtxo;
-    use crate::tests::shared::make_mock_block;
-    use crate::tests::shared::mock_genesis_global_state;
-    use crate::tests::shared::mock_genesis_wallet_state;
-
-=======
->>>>>>> e162e0a6
-    use super::*;
-    use crate::config_models::network::Network;
-    use crate::models::state::wallet::utxo_notification_pool::ExpectedUtxo;
     use crate::tests::shared::make_mock_block;
     use crate::tests::shared::mock_genesis_global_state;
     use crate::tests::shared::mock_genesis_wallet_state;
@@ -1388,11 +1263,10 @@
     }
 
     mod expected_utxos {
-        use crate::models::blockchain::transaction::utxo::LockScript;
+        use super::*;
+        use crate::models::blockchain::transaction::lock_script::LockScript;
         use crate::tests::shared::make_mock_transaction;
         use crate::util_types::mutator_set::commit;
-
-        use super::*;
 
         #[traced_test]
         #[tokio::test]
@@ -1411,7 +1285,7 @@
             let expected_addition_record = commit(
                 Hash::hash(&mock_utxo),
                 sender_randomness,
-                receiver_preimage.hash::<Hash>(),
+                receiver_preimage.hash(),
             );
             wallet
                 .add_expected_utxo(ExpectedUtxo::new(
@@ -1428,7 +1302,7 @@
                 make_mock_transaction(vec![], vec![expected_addition_record]);
 
             let ret_with_tx_containing_utxo = wallet
-                .scan_for_expected_utxos(&mock_tx_containing_expected_utxo)
+                .scan_for_expected_utxos(&mock_tx_containing_expected_utxo.kernel)
                 .await
                 .collect_vec();
             assert_eq!(1, ret_with_tx_containing_utxo.len());
@@ -1437,11 +1311,11 @@
             let another_addition_record = commit(
                 Hash::hash(&mock_utxo),
                 rand::random(),
-                receiver_preimage.hash::<Hash>(),
+                receiver_preimage.hash(),
             );
             let tx_without_utxo = make_mock_transaction(vec![], vec![another_addition_record]);
             let ret_with_tx_without_utxo = wallet
-                .scan_for_expected_utxos(&tx_without_utxo)
+                .scan_for_expected_utxos(&tx_without_utxo.kernel)
                 .await
                 .collect_vec();
             assert!(ret_with_tx_without_utxo.is_empty());
@@ -1526,10 +1400,9 @@
         }
 
         mod worker {
+            use super::*;
             use crate::tests::shared::mock_genesis_wallet_state_with_data_dir;
             use crate::tests::shared::unit_test_data_directory;
-
-            use super::*;
 
             /// implements a test with 2 variations via `persist` param.
             ///
