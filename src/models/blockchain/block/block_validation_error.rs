--- conflicted
+++ resolved
@@ -85,11 +85,6 @@
     ///   2.k) restrict number of outputs.
     #[error("number of outputs may not be too large")]
     TooManyOutputs,
-<<<<<<< HEAD
-    ///   2.k) restrict number of announcements.
-    #[error("number of announcements may not be too large")]
-    TooManyAnnouncements,
-=======
     ///   2.l) restrict number of announcements.
     #[error("number of announcements may not be too large")]
     TooManyAnnouncements,
@@ -99,5 +94,4 @@
     fn from(_: RemovalRecordListUnpackError) -> Self {
         Self::RemovalRecordsUnpackFailure
     }
->>>>>>> 18746aae
 }