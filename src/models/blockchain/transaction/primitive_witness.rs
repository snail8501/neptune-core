--- conflicted
+++ resolved
@@ -418,15 +418,12 @@
             return Err(error);
         }
 
-<<<<<<< HEAD
-=======
         if self.kernel.merge_bit {
             let error = WitnessValidationError::MergeBitSet;
             warn!("{} - {:#?}", error, error);
             return Err(error);
         }
 
->>>>>>> 18746aae
         // announcements: there isn't anything to verify
 
         Ok(())
@@ -571,10 +568,6 @@
     use proptest_arbitrary_interop::arb;
 
     use super::super::announcement::Announcement;
-<<<<<<< HEAD
-    use super::super::lock_script::LockScript;
-=======
->>>>>>> 18746aae
     use super::*;
     use crate::models::blockchain::block::MINING_REWARD_TIME_LOCK_PERIOD;
     use crate::models::blockchain::transaction::transaction_kernel::TransactionKernelProxy;
@@ -1108,10 +1101,6 @@
     use crate::models::blockchain::transaction::announcement::Announcement;
     use crate::models::blockchain::transaction::transaction_kernel::TransactionKernelProxy;
     use crate::models::blockchain::transaction::utxo_triple::UtxoTriple;
-<<<<<<< HEAD
-    use crate::models::blockchain::transaction::TransactionProof;
-=======
->>>>>>> 18746aae
     use crate::models::blockchain::type_scripts::native_currency::NativeCurrency;
     use crate::models::blockchain::type_scripts::native_currency::NativeCurrencyWitness;
     use crate::models::blockchain::type_scripts::native_currency_amount::NativeCurrencyAmount;
